--- conflicted
+++ resolved
@@ -37,30 +37,14 @@
 else:
     load_dotenv()
 
-<<<<<<< HEAD
-# this is necessary because of how the auto-generated code constructs its imports
-this_path = pathlib.Path(__file__).parent.resolve()
-sys.path.extend([
-    str(this_path / "interfaces/src/tensorizer"),
-    str(this_path / "interfaces/src/tensorizer/tensors"),
-    str(this_path / "interfaces/gooseai/generation"),
-])
-
-=======
->>>>>>> 67b5cf2a
 import stability_sdk.interfaces.gooseai.generation.generation_pb2 as generation
 import stability_sdk.interfaces.gooseai.generation.generation_pb2_grpc as generation_grpc
 
 from stability_sdk.utils import (
     SAMPLERS,
     MAX_FILENAME_SZ,
-<<<<<<< HEAD
+    artifact_type_to_str,
     image_to_prompt,
-=======
-    artifact_type_to_str,
-    truncate_fit,
-    get_sampler_from_str,
->>>>>>> 67b5cf2a
     open_images,
     sampler_from_string,
     truncate_fit,
@@ -70,28 +54,6 @@
 logger = logging.getLogger(__name__)
 logger.setLevel(level=logging.INFO)
 
-<<<<<<< HEAD
-=======
-def image_to_prompt(im, init: bool = False, mask: bool = False) -> generation.Prompt:
-    if init and mask:
-        raise ValueError("init and mask cannot both be True")
-    buf = io.BytesIO()
-    im.save(buf, format="PNG")
-    buf.seek(0)
-    if mask:
-        return generation.Prompt(
-            artifact=generation.Artifact(
-                type=generation.ARTIFACT_MASK, binary=buf.getvalue()
-            )
-        )
-    return generation.Prompt(
-        artifact=generation.Artifact(
-            type=generation.ARTIFACT_IMAGE, binary=buf.getvalue()
-        ),
-        parameters=generation.PromptParameters(init=init),
-    )
-
->>>>>>> 67b5cf2a
 
 def process_artifacts_from_answers(
     prefix: str,
